#ifndef TES_VIEW_VIEWER_H
#define TES_VIEW_VIEWER_H

#include "3esview/ViewConfig.h"

#include "camera/Fly.h"
#include "handler/Camera.h"
#include "ThirdEyeScene.h"

#include <filesystem>
#include <functional>
#include <optional>

namespace cxxopts
{
class Options;
class ParseResult;
}  // namespace cxxopts

namespace tes::view
{
namespace command
{
class Set;
class Shortcut;
}  // namespace command

namespace shaders
{
class Edl;
}  // namespace shaders

class EdlEffect;
class FboEffect;

namespace data
{
class DataThread;
}  // namespace data

class ViewerLog;

/// Structure into which we parse command line options.
///
/// This can be dervied for @c Viewer derivations to add their own command line options.
///
/// On constructing the @c Viewer, a @c CommandLineOptions object is created in the @c ViewArguments
/// according to the factory function passed to in - either an instance of this class or a
/// derivation thereof.
///
/// Once created, a @c CommandLineOptions object as the @c parse() function called. This calls the
/// @c addOptions() virtual function to add command line options. Derivations should override this
/// function, first calling the super class version, then adding their own command line options.
///
/// After parsing the @c validate() function is called to ensure the configuration is correct.
struct TES_VIEWER_API CommandLineOptions
{
  /// Indicates how to start the @c Viewer application.
  enum class StartupMode
  {
    /// An error has occured parsing the command line options. Best to show help and quit.
    Error,
    /// Normal UI startup mode.
    Normal,
    /// Show help and exit.
    Help,
    /// Start the UI and open a file.
    File,
    /// Start the UI and open a network connection.
    Host
  };

  struct ServerEndPoint
  {
    std::string host;
    uint16_t port = CommandLineOptions::defaultPort();
  };

  /// Get the default 3es server port.
  /// @return The default server port for 3es.
  [[nodiscard]] static uint16_t defaultPort();

  std::string filename;
  ServerEndPoint server;

  log::Level console_log_level = log::Level::Warn;

  CommandLineOptions() = default;
  CommandLineOptions(const CommandLineOptions &other) = default;
  CommandLineOptions(CommandLineOptions &&other) = default;
  virtual ~CommandLineOptions() = default;

  CommandLineOptions &operator=(const CommandLineOptions &other) = default;
  CommandLineOptions &operator=(CommandLineOptions &&other) = default;

  /// Called to parse the command line options.
  /// @param argc Command line option count - from @c main().
  /// @param argv Command line arguments - from @c main().
  /// @return The startup mode for the viewer.
  StartupMode parse(int argc, char **argv);

protected:
  virtual void addOptions(cxxopts::Options &parser);
  virtual bool validate(const cxxopts::ParseResult &parsed);
};

/// Command line arguments handler for @c Viewer.
///
/// This class is responsile for creating a @c CommandLineOptions object matching the command line
/// arguments.
///
/// The default implementation parses and returns a @c CommandLineOptions object. @c Viewer
/// derivations needing specialised @c CommandLineOptions should:
///
/// 1. Derive this class and implement a constructor @c MyViewArguments(int&,char**) which invokes
///   @c ViewArguments(int&,char**,OptionFactory)
/// 2. Pass an @c OptionFactory to the constructor above which creates the appropriate derivation of
///    @c CommandLineOptions
/// 3. Implement @c MyViewArguments::addOptions() and @c MyViewArguments::validate() .
/// 4. Implement the dervied @c Viewer constructor with the signature
///    `MyViewer(const MyViewArguments &)`.
struct TES_VIEWER_API ViewArguments : Magnum::Platform::Application::Arguments
{
  using Super = Magnum::Platform::Application::Arguments;
  using OptionFactory = std::function<std::unique_ptr<CommandLineOptions>()>;

  ViewArguments(int &argc, char **argv) noexcept
    : ViewArguments(argc, argv, []() { return std::make_unique<CommandLineOptions>(); })
  {}

  ViewArguments(int &argc, char **argv, OptionFactory option_factory) noexcept
    : Super(argc, argv)
    , _option_factory(std::move(option_factory))
  {}

  std::unique_ptr<CommandLineOptions> parseArgs(CommandLineOptions::StartupMode &startup_mode) const
  {
    auto opts = _option_factory();
    startup_mode = opts->parse(argc, argv);
    return opts;
  }

private:
  OptionFactory _option_factory;
};

class TES_VIEWER_API Viewer : public Magnum::Platform::Application
{
public:
  using Clock = std::chrono::steady_clock;

  explicit Viewer(const ViewArguments &arguments);
  Viewer(const ViewArguments &arguments, const std::vector<settings::Extension> &extended_settings);
  ~Viewer();

  [[nodiscard]] std::shared_ptr<ThirdEyeScene> tes() const { return _tes; }

  [[nodiscard]] const std::shared_ptr<data::DataThread> &dataThread() const { return _data_thread; }
  [[nodiscard]] std::shared_ptr<command::Set> commands() { return _commands; }
  [[nodiscard]] const std::shared_ptr<command::Set> &commands() const { return _commands; }

  bool open(const std::filesystem::path &path);
  bool connect(const std::string &host, uint16_t port, bool allow_reconnect = true);
  bool closeOrDisconnect();

  void setContinuousSim(bool continuous);
  [[nodiscard]] bool continuousSim();

  void setActiveCamera(handler::Camera::CameraId id) { _active_recorded_camera = id; }
  void clearActiveCamera() { _active_recorded_camera.reset(); }
  [[nodiscard]] handler::Camera::CameraId activeCamera() const
  {
    return (isCameraActive()) ? *_active_recorded_camera : 0;
  }
  [[nodiscard]] bool isCameraActive() const { return _active_recorded_camera.has_value(); }

  [[nodiscard]] ViewerLog &logger() { return *_logger; }
  [[nodiscard]] const ViewerLog &logger() const { return *_logger; }

  [[nodiscard]] const CommandLineOptions &commandLineOptions() const
  {
    return *_command_line_options;
  }

<<<<<<< HEAD
  /// Hide base class @c setWindowSize() for DPI scaling issues.
  virtual void setWindowSize(const Magnum::Vector2i &size);
=======
  [[nodiscard]] std::shared_ptr<EdlEffect> edlEffect() const { return _edl_effect; }
>>>>>>> dd0fc039

protected:
  /// Return value for @c onDrawStart()
  enum class DrawMode
  {
    /// Normal drawing.
    Normal,
    /// Modal drawing - disable normal input mode and key responses.
    /// Useful for when a UI has focus.
    Modal
  };

  /// Hook function called at the start of @c drawEvent(). Allows extensions such as UI.
  /// @param dt Time elapsed since the last draw (seconds).
  /// @return The @c DrawMode to proceed with.
  virtual DrawMode onDrawStart(float dt)
  {
    TES_UNUSED(dt);
    return DrawMode::Normal;
  }

  /// Hook function called at the start of @c drawEvent() before @c swapBuffers(). Allows extensions
  /// such as UI.
  /// @param dt Time elapsed since the last draw (seconds).
  virtual void onDrawComplete(float dt) { TES_UNUSED(dt); }

  void drawEvent() override;
  void viewportEvent(ViewportEvent &event) override;
  void keyPressEvent(KeyEvent &event) override;
  void keyReleaseEvent(KeyEvent &event) override;
  void mousePressEvent(MouseEvent &event) override;
  void mouseReleaseEvent(MouseEvent &event) override;
  void mouseMoveEvent(MouseMoveEvent &event) override;

  virtual void onReset();
  virtual void onCameraSettingsChange(const settings::Settings::Config &config);
  virtual void onLogSettingsChange(const settings::Settings::Config &config);
  virtual void onRenderSettingsChange(const settings::Settings::Config &config);
  virtual void onPlaybackSettingsChange(const settings::Settings::Config &config);

private:
  enum class EdlParam
  {
    LinearScale,
    ExponentialScale,
    Radius
  };

  bool checkEdlKeys(KeyEvent &event);

  void updateCamera(float dt, bool allow_user_input);
  void updateCameraInput(float dt, camera::Camera &camera);

  void checkShortcuts(KeyEvent &event);
  /// Give @p shortcut a score based on the number of keys matched against @p event.
  ///
  /// Score 1 for each key and each modifier matched.
  static int scoreShortcut(const command::Shortcut &shortcut, const KeyEvent &event);

  bool handleStartupArgs(CommandLineOptions::StartupMode startup_mode);

  /// Update keyframes to the @c _data_thread if it's a @c StreamThread .
  /// @param config New playback settings. Only keyframe settings are used.
  void updateStreamThreadKeyframesConfig(const settings::Playback &config);

  struct KeyAxis
  {
    KeyEvent::Key key;
    int axis = 0;
    bool negate = false;
    bool active = false;
  };

  std::shared_ptr<EdlEffect> _edl_effect;
  EdlParam _edl_tweak = EdlParam::LinearScale;

  std::shared_ptr<ThirdEyeScene> _tes;
  std::shared_ptr<data::DataThread> _data_thread;
  std::shared_ptr<command::Set> _commands;
  std::unique_ptr<ViewerLog> _logger;

  Clock::time_point _last_sim_time = Clock::now();

  camera::Camera _camera = {};
  /// ID of the recorded camera to use the transform of.
  /// This identifies one of the hander::Camera cameras.
  std::optional<handler::Camera::CameraId> _active_recorded_camera;
  camera::Fly _fly;

  bool _mouse_rotation_active = false;
  bool _continuous_sim = true;

  std::vector<KeyAxis> _move_keys;
  std::vector<KeyAxis> _rotate_keys;

  std::unique_ptr<CommandLineOptions> _command_line_options;
};
}  // namespace tes::view

#endif  // TES_VIEW_VIEWER_H<|MERGE_RESOLUTION|>--- conflicted
+++ resolved
@@ -182,12 +182,10 @@
     return *_command_line_options;
   }
 
-<<<<<<< HEAD
+  [[nodiscard]] std::shared_ptr<EdlEffect> edlEffect() const { return _edl_effect; }
+
   /// Hide base class @c setWindowSize() for DPI scaling issues.
   virtual void setWindowSize(const Magnum::Vector2i &size);
-=======
-  [[nodiscard]] std::shared_ptr<EdlEffect> edlEffect() const { return _edl_effect; }
->>>>>>> dd0fc039
 
 protected:
   /// Return value for @c onDrawStart()
